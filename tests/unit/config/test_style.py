# vim: ft=python fileencoding=utf-8 sts=4 sw=4 et:
# Copyright 2015 Florian Bruhin (The Compiler) <mail@qutebrowser.org>

# This file is part of qutebrowser.
#
# qutebrowser is free software: you can redistribute it and/or modify
# it under the terms of the GNU General Public License as published by
# the Free Software Foundation, either version 3 of the License, or
# (at your option) any later version.
#
# qutebrowser is distributed in the hope that it will be useful,
# but WITHOUT ANY WARRANTY; without even the implied warranty of
# MERCHANTABILITY or FITNESS FOR A PARTICULAR PURPOSE.  See the
# GNU General Public License for more details.
#
# You should have received a copy of the GNU General Public License
# along with qutebrowser.  If not, see <http://www.gnu.org/licenses/>.

"""Tests for qutebrowser.config.style."""

import logging

import pytest
from PyQt5.QtCore import QObject
from PyQt5.QtGui import QColor

from qutebrowser.config import style


@pytest.mark.parametrize('template, expected', [
    ("{{ color['completion.bg'] }}", "background-color: black;"),
    ("{{ color['completion.fg'] }}", "color: red;"),
    ("{{ font['completion'] }}", "font: foo;"),
    ("{{ config.get('foo', 'bar') }}", "baz"),
])
def test_get_stylesheet(config_stub, template, expected):
    config_stub.data = {
        'colors': {
            'completion.bg': 'black',
            'completion.fg': 'red',
        },
        'fonts': {
            'completion': 'foo',
        },
        'foo': {'bar': 'baz'},
    }
    rendered = style.get_stylesheet(template)
<<<<<<< HEAD
    assert rendered == 'black\nfoo'
=======
    assert rendered == expected
>>>>>>> 9b5c0075


class Obj(QObject):

    def __init__(self, stylesheet, parent=None):
        super().__init__(parent)
        self.STYLESHEET = stylesheet  # pylint: disable=invalid-name
        self.rendered_stylesheet = None

    def setStyleSheet(self, stylesheet):
        self.rendered_stylesheet = stylesheet


@pytest.mark.parametrize('delete', [True, False])
def test_set_register_stylesheet(delete, qtbot, config_stub, caplog):
    config_stub.data = {'fonts': {'foo': 'bar'}, 'colors': {}}
    obj = Obj("{{ font['foo'] }}")

    with caplog.atLevel(9):  # VDEBUG
        style.set_register_stylesheet(obj)

    records = caplog.records()
    assert len(records) == 1
    assert records[0].message == 'stylesheet for Obj: bar'

    assert obj.rendered_stylesheet == 'bar'

    if delete:
        with qtbot.waitSignal(obj.destroyed):
            obj.deleteLater()

    config_stub.data = {'fonts': {'foo': 'baz'}, 'colors': {}}
    style.get_stylesheet.cache_clear()
    config_stub.changed.emit('fonts', 'foo')

    if delete:
        expected = 'bar'
    else:
        expected = 'baz'
    assert obj.rendered_stylesheet == expected


class TestColorDict:

    @pytest.mark.parametrize('key, expected', [
        ('foo', 'one'),
        ('foo.fg', 'two'),
        ('foo.bg', 'three'),
    ])
    def test_values(self, key, expected):
        d = style.ColorDict()
        d['foo'] = 'one'
        d['foo.fg'] = 'two'
        d['foo.bg'] = 'three'
        assert d[key] == expected

    def test_key_error(self, caplog):
        d = style.ColorDict()
        with caplog.atLevel(logging.ERROR):
            d['foo']  # pylint: disable=pointless-statement
        records = caplog.records()
        assert len(records) == 1
        assert records[0].message == 'No color defined for foo!'

    def test_qcolor(self):
        d = style.ColorDict()
        d['foo'] = QColor()
        with pytest.raises(TypeError):
            d['foo']  # pylint: disable=pointless-statement

<<<<<<< HEAD
=======
@pytest.mark.parametrize('key, expected', [
    ('foo', 'font: one;'),
    ('bar', ''),
])
def test_font_dict(key, expected):
    d = style.FontDict()
    d['foo'] = 'one'
    assert d[key] == expected
>>>>>>> 9b5c0075
<|MERGE_RESOLUTION|>--- conflicted
+++ resolved
@@ -28,9 +28,9 @@
 
 
 @pytest.mark.parametrize('template, expected', [
-    ("{{ color['completion.bg'] }}", "background-color: black;"),
-    ("{{ color['completion.fg'] }}", "color: red;"),
-    ("{{ font['completion'] }}", "font: foo;"),
+    ("{{ color['completion.bg'] }}", "black"),
+    ("{{ color['completion.fg'] }}", "red"),
+    ("{{ font['completion'] }}", "foo"),
     ("{{ config.get('foo', 'bar') }}", "baz"),
 ])
 def test_get_stylesheet(config_stub, template, expected):
@@ -45,11 +45,7 @@
         'foo': {'bar': 'baz'},
     }
     rendered = style.get_stylesheet(template)
-<<<<<<< HEAD
-    assert rendered == 'black\nfoo'
-=======
     assert rendered == expected
->>>>>>> 9b5c0075
 
 
 class Obj(QObject):
@@ -118,16 +114,4 @@
         d = style.ColorDict()
         d['foo'] = QColor()
         with pytest.raises(TypeError):
-            d['foo']  # pylint: disable=pointless-statement
-
-<<<<<<< HEAD
-=======
-@pytest.mark.parametrize('key, expected', [
-    ('foo', 'font: one;'),
-    ('bar', ''),
-])
-def test_font_dict(key, expected):
-    d = style.FontDict()
-    d['foo'] = 'one'
-    assert d[key] == expected
->>>>>>> 9b5c0075
+            d['foo']  # pylint: disable=pointless-statement