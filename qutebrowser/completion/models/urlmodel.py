--- conflicted
+++ resolved
@@ -81,11 +81,7 @@
         models["bookmarks"] = listcategory.ListCategory(
             'Bookmarks', bookmarks, delete_func=_delete_bookmark, sort=False)
 
-<<<<<<< HEAD
-    if info.config.get('completion.web_history.max_items') != 0:
-=======
-    if info.config.get('completion.web_history_max_items') != 0 and "history" in categories:
->>>>>>> 8d04f8cd
+    if info.config.get('completion.web_history.max_items') != 0 and "history" in categories:
         hist_cat = histcategory.HistoryCategory(delete_func=_delete_history)
         models["history"] = hist_cat
 
